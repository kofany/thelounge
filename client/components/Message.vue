--- conflicted
+++ resolved
@@ -51,15 +51,9 @@
 		<template v-else>
 			<span v-if="message.type === 'message'" class="from">
 				<template v-if="message.from && message.from.nick">
-<<<<<<< HEAD
 					<span class="only-copy" aria-hidden="true">&lt;</span>
-					<Username :user="message.from" />
+					<Username :user="message.from" :network="network" :channel="channel" />
 					<span class="only-copy" aria-hidden="true">&gt; </span>
-=======
-					<span class="only-copy">&lt;</span>
-					<Username :user="message.from" :network="network" :channel="channel" />
-					<span class="only-copy">&gt; </span>
->>>>>>> d5b6a852
 				</template>
 			</span>
 			<span v-else-if="message.type === 'plugin'" class="from">
@@ -71,15 +65,9 @@
 			</span>
 			<span v-else class="from">
 				<template v-if="message.from && message.from.nick">
-<<<<<<< HEAD
 					<span class="only-copy" aria-hidden="true">-</span>
-					<Username :user="message.from" />
+					<Username :user="message.from" :network="network" :channel="channel" />
 					<span class="only-copy" aria-hidden="true">- </span>
-=======
-					<span class="only-copy">-</span>
-					<Username :user="message.from" :network="network" :channel="channel" />
-					<span class="only-copy">- </span>
->>>>>>> d5b6a852
 				</template>
 			</span>
 			<span class="content" dir="auto">
